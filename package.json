{
  "name": "ems",
  "version": "1.5.1",
  "author": "Synthetic Semantics <info@synsem.com>",
  "description": "Persistent Shared Memory and Parallel Programming Model",
  "contributors": [
    {
      "name": "Jace A Mogill",
      "email": "mogill@synsem.com"
    }
  ],
  "scripts": {
    "test": "cd Tests && rm -f EMSthreadStub.js && for test in `ls *js`; do node $test 8; err=$?; echo $test \": ERROR=\" $err;  if [ $err -ne 0 ] ; then exit 1; fi; done",
    "example": "cd Examples; node concurrent_Q_and_TM.js 8"
  },
  "main": "nodejs/ems.js",
  "repository": {
    "type": "git",
    "url": "https://github.com/syntheticsemantics/ems.git"
  },
  "homepage": "https://synsem.com/EMS.js",
  "keywords": [
    "non volatile memory",
    "NVM",
    "NVMe",
    "multithreading",
    "multithreaded",
    "parallel",
    "parallelism",
    "concurrency",
    "shared memory",
    "multicore",
    "manycore",
    "transactional memory",
    "TM",
    "persistent memory",
    "pmem",
    "Extended Memory Semantics",
    "EMS"
  ],
  "license": "BSD-3-Clause",
  "engines": {
    "node": ">=0.10.25"
  },
  "dependencies": {
<<<<<<< HEAD
    "bindings": "^1.2.1",
    "ffi": "^2.2.0",
    "nan": "^2.10.0",
    "node-gyp": "^3.2.1"
=======
    "bindings": "^1.3.0",
    "ffi": "node-ffi/node-ffi",
    "nan": "^2.10.0",
    "node-gyp": "^3.7.0"
>>>>>>> 5bab1543
  }
}<|MERGE_RESOLUTION|>--- conflicted
+++ resolved
@@ -43,16 +43,9 @@
     "node": ">=0.10.25"
   },
   "dependencies": {
-<<<<<<< HEAD
-    "bindings": "^1.2.1",
-    "ffi": "^2.2.0",
-    "nan": "^2.10.0",
-    "node-gyp": "^3.2.1"
-=======
     "bindings": "^1.3.0",
     "ffi": "node-ffi/node-ffi",
     "nan": "^2.10.0",
     "node-gyp": "^3.7.0"
->>>>>>> 5bab1543
   }
 }